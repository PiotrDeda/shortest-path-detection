from procimg import ProcImg
from graph import Graph
from dijkstra_algorithm import dijkstra
from application import Application
import tkinter as tk


def main():
<<<<<<< HEAD
    sample_images = [
        # ProcImg("maps/test1.jpg"),
        # ProcImg("maps/test2.png"),
        ProcImg("maps/test3.png"),
        # ProcImg("maps/test4.png"),
        # ProcImg("maps/test5.jpg"),
        # ProcImg("maps/test6.png"),
    ]

    for i in range(len(sample_images)):
        sample_images[i].segmentation().binarization().morph_close().blur().skeletonization().branch_removal() \
            .vertex_search().vertex_deduplication().path_coloring().path_flooding().save_all_steps()

    if not os.path.exists("graphs"):
        os.makedirs("graphs")

    # graph = Graph()
    # graph.sample_graph()
    graph = sample_images[0].get_graph()
    graph.draw_graph('maps/test3.png', "graphs/graph.png")

    shortest_distance, shortest_path = dijkstra(graph, 8, 31)

    print("Shortest distance:", shortest_distance)
    print("Shortest path:", shortest_path)

    graph.set_shortest_path(shortest_path)
    graph.draw_graph('maps/test3.png', "graphs/graph1.png")

=======
    window_width, window_height = 1280, 720

    root = tk.Tk()
    root.title("Project AiPO")
    root.resizable(False, False)
    root.geometry("{}x{}".format(window_width, window_height))
    app = Application(master=root, window_width=window_width, window_height=window_height)
    app.mainloop()
>>>>>>> 45de29f1

if __name__ == '__main__':
    main()<|MERGE_RESOLUTION|>--- conflicted
+++ resolved
@@ -6,37 +6,6 @@
 
 
 def main():
-<<<<<<< HEAD
-    sample_images = [
-        # ProcImg("maps/test1.jpg"),
-        # ProcImg("maps/test2.png"),
-        ProcImg("maps/test3.png"),
-        # ProcImg("maps/test4.png"),
-        # ProcImg("maps/test5.jpg"),
-        # ProcImg("maps/test6.png"),
-    ]
-
-    for i in range(len(sample_images)):
-        sample_images[i].segmentation().binarization().morph_close().blur().skeletonization().branch_removal() \
-            .vertex_search().vertex_deduplication().path_coloring().path_flooding().save_all_steps()
-
-    if not os.path.exists("graphs"):
-        os.makedirs("graphs")
-
-    # graph = Graph()
-    # graph.sample_graph()
-    graph = sample_images[0].get_graph()
-    graph.draw_graph('maps/test3.png', "graphs/graph.png")
-
-    shortest_distance, shortest_path = dijkstra(graph, 8, 31)
-
-    print("Shortest distance:", shortest_distance)
-    print("Shortest path:", shortest_path)
-
-    graph.set_shortest_path(shortest_path)
-    graph.draw_graph('maps/test3.png', "graphs/graph1.png")
-
-=======
     window_width, window_height = 1280, 720
 
     root = tk.Tk()
@@ -45,7 +14,6 @@
     root.geometry("{}x{}".format(window_width, window_height))
     app = Application(master=root, window_width=window_width, window_height=window_height)
     app.mainloop()
->>>>>>> 45de29f1
 
 if __name__ == '__main__':
     main()